.classpath
.project
target/
bin/
.settings/
.idea/
<<<<<<< HEAD
*.iml
=======
*.iml
>>>>>>> aad59a12
<|MERGE_RESOLUTION|>--- conflicted
+++ resolved
@@ -4,8 +4,4 @@
 bin/
 .settings/
 .idea/
-<<<<<<< HEAD
-*.iml
-=======
-*.iml
->>>>>>> aad59a12
+*.iml